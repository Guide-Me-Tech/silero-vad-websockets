--- conflicted
+++ resolved
@@ -214,28 +214,12 @@
             wav_file.setframerate(sample_rate)  # Sample rate (e.g., 16kHz)
             wav_file.writeframes(self.buffer)  # Write raw PCM data
 
-<<<<<<< HEAD
-        # Define the filename and content type
-        files = {
-            "file": (
-                "input.wav",
-                file_obj,
-                "audio/wav",
-            )  # Change MIME type accordingly
-        }
-        BASE_URL = f"http://{os.getenv('TRANSCRIBER_HOST')}:{os.getenv('TRANSCRIBER_PORT')}/{self.language}"
-        headers = {
-            "Accept": "application/json",
-        }
-        response = requests.post(BASE_URL, headers=headers, files=files)
-=======
-        BASE_URL = f"http://{os.getenv('TRANSCRIBER_HOST')}:{os.getenv('TRANSCRIBER_PORT')}/{self.language}"
+       BASE_URL = f"http://{os.getenv('TRANSCRIBER_HOST')}:{os.getenv('TRANSCRIBER_PORT')}/{self.language}"
         # headers = {
         #     "Accept": "application/json",
         # }
 
         response = requests.post(BASE_URL, data=file_obj.getvalue())
->>>>>>> f7b8da0d
         return response.json()
 
     async def handle_messages(self):
